# Project-related
data/
figures/
models/
results/
imagenette2-320.tgz
imagenette2-320/
experiments/
tabular_datasets/

# Pycharm
__pycache__/
.idea/

# venv
venv/
.venv/
.env/

# VSCode
<<<<<<< HEAD
.vscode/

# Imagenette dataset
imagenette2-320.tgz
imagenette2-320/

# Experiments
experiments/

# Tabular datasets
tabular_datasets/

.idea/

# Where models are saved
models/
/experiments/
/.vscode/
=======
.vscode/
>>>>>>> 7d7f36dc
<|MERGE_RESOLUTION|>--- conflicted
+++ resolved
@@ -18,25 +18,4 @@
 .env/
 
 # VSCode
-<<<<<<< HEAD
-.vscode/
-
-# Imagenette dataset
-imagenette2-320.tgz
-imagenette2-320/
-
-# Experiments
-experiments/
-
-# Tabular datasets
-tabular_datasets/
-
-.idea/
-
-# Where models are saved
-models/
-/experiments/
-/.vscode/
-=======
-.vscode/
->>>>>>> 7d7f36dc
+.vscode/