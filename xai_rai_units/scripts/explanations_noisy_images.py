from xai_rai_units.src.explanations import ExplanationGenerator
from xai_rai_units.src.perturbations import gaussian_perturbation_linspace
from xai_rai_units.src.utils import (
    load_local_images,
    set_seed,
    show_images,
    setup_model_and_layers
)


def main(library="gradcam", method="GradCAM", model_name="alexnet",
         filename="llama", n_images=16, magnitude=0.1, seed=42):
    """
    Main function to generate visual explanations for a given image using Grad-CAM or Captum methods.

    :param library: The library to use for generating explanations ('gradcam' or 'captum').
    :param method: The specific explanation method to use (e.g., 'GradCAM', 'LayerGradCam').
    :param model_name: The name of the pre-trained model to use (e.g., 'alexnet', 'resnet50').
    :param n_images: The number of noisy images to generate for explanation.
    :param magnitude: The maximum noise magnitude for generating perturbed images.
    :param seed: The random seed for reproducibility.
    """
    # Set the random seed for reproducibility
    set_seed(seed)

    # Load and preprocess the image
    preprocessed_image = load_local_images(filename)

    # Generate a sequence of noisy images for perturbation analysis
    noisy_images = gaussian_perturbation_linspace(preprocessed_image, magnitude, n_images)

    # Configure the model, target layers, and reshape transformation based on the model architecture
    model, target_layers, reshape_transform = setup_model_and_layers(model_name)

    # Initialize the explanation generator with the specified library and method
    generator = ExplanationGenerator(model, library, method)

    # Generate explanations and optionally retrieve predicted labels
    explanations, pred_labels, noise_fraction_changes, _ = generator.generate_explanations(
        noisy_images,
        filename,
        target_layers,
        reshape_transform
    )

    # Print header with proper alignment
    print(f"{'Label':<15} | {'Percentage of Noise':<20}")
    print('-' * 40)  # Separator line for better readability

    # Print each label and noise percentage
    for label, noise in zip(pred_labels, noise_fraction_changes):
        print(f"{str(label):<15} | {noise:.2f}")

    # Visualize and save the generated explanations
    show_images(
        explanations,
        labels=pred_labels,
        save_fig=True,
        filename=f"{library}_{filename.split('.')[0]}_{model_name}"
    )


if __name__ == "__main__":
<<<<<<< HEAD
    main(library="gradcam", method="GradCAM", model_name="alexnet", magnitude=0.5, seed=42)
=======
    main(library="gradcam",
         method="GradCAM",
         model_name="resnet50",
         magnitude=0.5,
         seed=42)
>>>>>>> 2d766f87
<|MERGE_RESOLUTION|>--- conflicted
+++ resolved
@@ -61,12 +61,4 @@
 
 
 if __name__ == "__main__":
-<<<<<<< HEAD
-    main(library="gradcam", method="GradCAM", model_name="alexnet", magnitude=0.5, seed=42)
-=======
-    main(library="gradcam",
-         method="GradCAM",
-         model_name="resnet50",
-         magnitude=0.5,
-         seed=42)
->>>>>>> 2d766f87
+    main(library="gradcam", method="GradCAM", model_name="alexnet", magnitude=0.5, seed=42)