from xai_rai_units.src.explanations import ExplanationGenerator
<<<<<<< HEAD
from xai_rai_units.src.perturbations import (
    noisy_image_linspace, 
)
=======
from xai_rai_units.src.perturbations import generate_noisy_images

>>>>>>> fa076c6e
from xai_rai_units.src.utils import (
    load_local_images,
    set_seed,
    show_images, 
    setup_model_and_layers
)


def main(library="gradcam", method="GradCAM", model_name="alexnet", n_images=16, magnitude=0.1, seed=42):
    """"""
    set_seed(seed)

    filename = "llama"
    preprocessed_image = load_local_images(filename)

    noisy_images = noisy_image_linspace(preprocessed_image, magnitude, n_images)

    # Configure model, target layers, and reshape transformation
    model, target_layers, reshape_transform = setup_model_and_layers(model_name)

    generator = ExplanationGenerator(model, library, method)
    explanations, pred_labels = generator.generate_explanations(
        noisy_images, filename, target_layers, True, reshape_transform
    )

    show_images(explanations,
                labels=pred_labels,
                save_fig=True,
                filename=f"{library}_{filename.split('.')[0]}_{model_name}")


if __name__ == "__main__":
    main(library="gradcam", method="GradCAM", model_name="resnet50", magnitude=0.5, seed=42)<|MERGE_RESOLUTION|>--- conflicted
+++ resolved
@@ -1,12 +1,5 @@
 from xai_rai_units.src.explanations import ExplanationGenerator
-<<<<<<< HEAD
-from xai_rai_units.src.perturbations import (
-    noisy_image_linspace, 
-)
-=======
-from xai_rai_units.src.perturbations import generate_noisy_images
-
->>>>>>> fa076c6e
+from xai_rai_units.src.perturbations import noisy_image_linspace
 from xai_rai_units.src.utils import (
     load_local_images,
     set_seed,
