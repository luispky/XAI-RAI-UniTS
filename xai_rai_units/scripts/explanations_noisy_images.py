from xai_rai_units.src.explanations import ExplanationGenerator
from xai_rai_units.src.perturbations import gaussian_perturbation_linspace
from xai_rai_units.src.utils import (
    load_local_images,
    set_seed,
    show_images,
    setup_model_and_layers, 
    sample_filenames
)


def main(library="gradcam", method="GradCAM", model_name="alexnet",
         filename="llama", n_images=16, magnitude=0.1, seed=42):
    """
    Main function to generate visual explanations for a given image using Grad-CAM or Captum methods.

    :param library: The library to use for generating explanations ('gradcam' or 'captum').
    :param method: The specific explanation method to use (e.g., 'GradCAM', 'LayerGradCam').
    :param model_name: The name of the pre-trained model to use (e.g., 'alexnet', 'resnet50').
    :param n_images: The number of noisy images to generate for explanation.
    :param magnitude: The maximum noise magnitude for generating perturbed images.
    :param seed: The random seed for reproducibility.
    """
    # Set the random seed for reproducibility
    # set_seed(seed)

<<<<<<< HEAD
    # Load and preprocess the image
    preprocessed_image = load_local_images(filename)

    # Generate a sequence of noisy images for perturbation analysis
    noisy_images = gaussian_perturbation_linspace(preprocessed_image, magnitude, n_images)

=======
    # Define the image filename (assumes the image is stored locally)
    filenames = sample_filenames()
    images = load_local_images(filenames)
    
>>>>>>> c61b9db8
    # Configure the model, target layers, and reshape transformation based on the model architecture
    model, target_layers, reshape_transform = setup_model_and_layers(model_name)
    
    for filename, image in zip(filenames, images):
        try:
            # Load and preprocess the image

            # Generate a sequence of noisy images for perturbation analysis
            noisy_images = noisy_image_linspace(image, magnitude, n_images)

<<<<<<< HEAD
    # Generate explanations and optionally retrieve predicted labels
    explanations, pred_labels, noise_fraction_changes, _ = generator.generate_explanations(
        noisy_images,
        filename,
        target_layers,
        reshape_transform
    )

    # Print header with proper alignment
    print(f"{'Label':<15} | {'Percentage of Noise':<20}")
    print('-' * 40)  # Separator line for better readability
=======
            # Initialize the explanation generator with the specified library and method
            generator = ExplanationGenerator(model, library, method)

            # Generate explanations and optionally retrieve predicted labels
            explanations, pred_labels, noise_fraction_changes, _   = generator.generate_explanations(
                noisy_images,
                filename,
                target_layers,
                reshape_transform
            )
            
            # Print header with proper alignment
            print(f"{'Label':<15} | {'Percentage of Noise':<20}")
            print('-' * 40)  # Separator line for better readability
>>>>>>> c61b9db8

            # Print each label and noise percentage
            for label, noise in zip(pred_labels, noise_fraction_changes):
                print(f"{str(label):<15} | {noise:.2f}")

            # Visualize and save the generated explanations
            show_images(
                explanations,
                labels=pred_labels,
                save_fig=True,
                filename=f"{library}_{filename.split('.')[0]}_{model_name}"
            )
        except Exception as e:
            print(f"Error processing image {filename}: {e}")


if __name__ == "__main__":
    main(library="gradcam", method="GradCAM", model_name="alexnet", magnitude=0.5, seed=42)<|MERGE_RESOLUTION|>--- conflicted
+++ resolved
@@ -24,19 +24,10 @@
     # Set the random seed for reproducibility
     # set_seed(seed)
 
-<<<<<<< HEAD
-    # Load and preprocess the image
-    preprocessed_image = load_local_images(filename)
-
-    # Generate a sequence of noisy images for perturbation analysis
-    noisy_images = gaussian_perturbation_linspace(preprocessed_image, magnitude, n_images)
-
-=======
     # Define the image filename (assumes the image is stored locally)
     filenames = sample_filenames()
     images = load_local_images(filenames)
     
->>>>>>> c61b9db8
     # Configure the model, target layers, and reshape transformation based on the model architecture
     model, target_layers, reshape_transform = setup_model_and_layers(model_name)
     
@@ -45,21 +36,8 @@
             # Load and preprocess the image
 
             # Generate a sequence of noisy images for perturbation analysis
-            noisy_images = noisy_image_linspace(image, magnitude, n_images)
+            noisy_images = gaussian_perturbation_linspace(image, magnitude, n_images)
 
-<<<<<<< HEAD
-    # Generate explanations and optionally retrieve predicted labels
-    explanations, pred_labels, noise_fraction_changes, _ = generator.generate_explanations(
-        noisy_images,
-        filename,
-        target_layers,
-        reshape_transform
-    )
-
-    # Print header with proper alignment
-    print(f"{'Label':<15} | {'Percentage of Noise':<20}")
-    print('-' * 40)  # Separator line for better readability
-=======
             # Initialize the explanation generator with the specified library and method
             generator = ExplanationGenerator(model, library, method)
 
@@ -74,7 +52,6 @@
             # Print header with proper alignment
             print(f"{'Label':<15} | {'Percentage of Noise':<20}")
             print('-' * 40)  # Separator line for better readability
->>>>>>> c61b9db8
 
             # Print each label and noise percentage
             for label, noise in zip(pred_labels, noise_fraction_changes):
