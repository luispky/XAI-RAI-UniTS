--- conflicted
+++ resolved
@@ -599,7 +599,6 @@
     return model, target_layers, reshape_transform
 
 
-<<<<<<< HEAD
 def mean_square_error_difference(heatmap1, heatmap2):
     """Computes the mean squared error between two heatmaps."""
     return np.mean((heatmap1 - heatmap2) ** 2)
@@ -625,7 +624,8 @@
     var_x = np.mean((x - mx) ** 2 * heatmap)
     var_y = np.mean((y - my) ** 2 * heatmap)
     return np.sqrt(var_x + var_y)
-=======
+
+
 def sample_filenames(directory: str = IMAGE_DIR, n: int = 5) -> List[str]:
     """
     Randomly samples n filenames (without extensions) from the specified directory.
@@ -649,5 +649,4 @@
     # Remove extensions from filenames
     sampled_filenames = [os.path.splitext(f)[0] for f in sampled_files]
 
-    return sampled_filenames
->>>>>>> c61b9db8
+    return sampled_filenames